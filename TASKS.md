# Tasks - Root

## Project Task Prefix: ROOT

## Current Task ID Counter: ROOT-011

These tasks track remaining work after cleaning up the old documentation.

**Codex Instructions**: Delete tasks from this list once they're complete.

### [ROOT-001] Implement AI Mode in CLI [TODO]
**Dependencies**: None
**Description**: The command line interface only supports human play. Add an AI mode that uses the existing AI player modules.
**Acceptance Criteria**:
- Running `bun start ai <game>` launches the game with the AI player
- Errors are handled gracefully
- Update usage examples in README

### [ROOT-002] Add Save File Support to Game CLI [TODO]
**Dependencies**: ROOT-001
**Description**: Allow loading and saving game state through command line options.
**Acceptance Criteria**:
- `--save-file` option loads and writes saves to a specified path
- Automatic save directory created if missing
<<<<<<< HEAD
- Basic commands to list and delete saves

### [ROOT-003] Align HumanPlayer with InputOutput interface [TODO]
**Dependencies**: None
**Description**: The `askForActions` method in `packages/playtest/src/cli/human-player.ts` still expects three parameters, but `InputOutput` now defines it with two. Tests call the two‑parameter version leading to runtime errors and type failures.
**Acceptance Criteria**:
- `askForActions` matches the interface signature
- Tests in `human-player.test.ts` pass
- Related scripts such as `play-human.ts` compile

### [ROOT-004] Remove obsolete StepResult and GameResult types [TODO]
**Dependencies**: None
**Description**: Types `GameResult` and `StepResult` were removed from `playtest`, but `packages/text-adventure` still imports them and uses `StepResult` as internal return values. This prevents typechecking.
**Acceptance Criteria**:
- `packages/text-adventure/src/types.ts` no longer references the removed types
- `text-adventure.ts` refactored to return plain strings instead of `StepResult`
- Typecheck passes for this package

### [ROOT-005] Fix SaveableGame generics in save player scripts [TODO]
**Dependencies**: None
**Description**: `claude-save-player.ts` and `play-claude.ts` instantiate `SaveableGame` without generic parameters and reference a deleted `CompactTextAdventure` class.
**Acceptance Criteria**:
- `SaveableGame` uses proper type arguments
- Obsolete `CompactTextAdventure` references removed
- `bun run typecheck` succeeds

### [ROOT-006] Clean up unused imports and stale references [TODO]
**Dependencies**: None
**Description**: Minor typecheck errors come from unused imports (e.g., `Langfuse` in `openai.ts`) and outdated `GameResult` import in `index.ts`.
**Acceptance Criteria**:
- Remove or use the `Langfuse` import
- Remove `GameResult` import from `index.ts`

### [ROOT-007] Set up Biome for linting and formatting [TODO]
**Dependencies**: None
**Description**: Replace Prettier and ESLint with [Biome](https://biomejs.dev) to handle formatting and linting across the repository. Provide scripts to format and lint all packages.
**Acceptance Criteria**:
- `biome.json` or equivalent configuration exists
- `bun run format` formats the codebase
- `bun run lint` checks all packages without errors
- Documentation in `CLAUDE.md` explains how to run these commands

### [ROOT-009] Configure GitHub Actions for CI [TODO]
**Dependencies**: ROOT-007
**Description**: Automate tests and typechecking with a GitHub Actions workflow.
**Acceptance Criteria**:
- Workflow installs dependencies and runs `bun run lint`, `bun run typecheck`, and `bun run test`
- Workflow triggers on pull requests and pushes to `main`

### [ROOT-010] Consolidate CLI entrypoint into playtest package [TODO]
**Dependencies**: None
**Description**: The root `index.ts` duplicates functionality from `packages/playtest`. Move the CLI logic entirely under that package and keep the root script as a thin wrapper or remove it.
**Acceptance Criteria**:
- CLI code resides in `packages/playtest`
- `bun start` continues to launch the game
- Obsolete root files removed

### [ROOT-011] Standardize TypeScript project references [TODO]
**Dependencies**: None
**Description**: Unify all package `tsconfig.json` files using project references for faster builds.
**Acceptance Criteria**:
- Root `tsconfig.json` lists references to each package
- Packages compile with `tsc -b`
- Document the build process in `CLAUDE.md`
=======
- Basic commands to list and delete saves
>>>>>>> 325d568e
<|MERGE_RESOLUTION|>--- conflicted
+++ resolved
@@ -22,39 +22,7 @@
 **Acceptance Criteria**:
 - `--save-file` option loads and writes saves to a specified path
 - Automatic save directory created if missing
-<<<<<<< HEAD
 - Basic commands to list and delete saves
-
-### [ROOT-003] Align HumanPlayer with InputOutput interface [TODO]
-**Dependencies**: None
-**Description**: The `askForActions` method in `packages/playtest/src/cli/human-player.ts` still expects three parameters, but `InputOutput` now defines it with two. Tests call the two‑parameter version leading to runtime errors and type failures.
-**Acceptance Criteria**:
-- `askForActions` matches the interface signature
-- Tests in `human-player.test.ts` pass
-- Related scripts such as `play-human.ts` compile
-
-### [ROOT-004] Remove obsolete StepResult and GameResult types [TODO]
-**Dependencies**: None
-**Description**: Types `GameResult` and `StepResult` were removed from `playtest`, but `packages/text-adventure` still imports them and uses `StepResult` as internal return values. This prevents typechecking.
-**Acceptance Criteria**:
-- `packages/text-adventure/src/types.ts` no longer references the removed types
-- `text-adventure.ts` refactored to return plain strings instead of `StepResult`
-- Typecheck passes for this package
-
-### [ROOT-005] Fix SaveableGame generics in save player scripts [TODO]
-**Dependencies**: None
-**Description**: `claude-save-player.ts` and `play-claude.ts` instantiate `SaveableGame` without generic parameters and reference a deleted `CompactTextAdventure` class.
-**Acceptance Criteria**:
-- `SaveableGame` uses proper type arguments
-- Obsolete `CompactTextAdventure` references removed
-- `bun run typecheck` succeeds
-
-### [ROOT-006] Clean up unused imports and stale references [TODO]
-**Dependencies**: None
-**Description**: Minor typecheck errors come from unused imports (e.g., `Langfuse` in `openai.ts`) and outdated `GameResult` import in `index.ts`.
-**Acceptance Criteria**:
-- Remove or use the `Langfuse` import
-- Remove `GameResult` import from `index.ts`
 
 ### [ROOT-007] Set up Biome for linting and formatting [TODO]
 **Dependencies**: None
@@ -86,7 +54,4 @@
 **Acceptance Criteria**:
 - Root `tsconfig.json` lists references to each package
 - Packages compile with `tsc -b`
-- Document the build process in `CLAUDE.md`
-=======
-- Basic commands to list and delete saves
->>>>>>> 325d568e
+- Document the build process in `CLAUDE.md`